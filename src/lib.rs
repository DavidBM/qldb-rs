--- conflicted
+++ resolved
@@ -62,10 +62,7 @@
 pub use cursor::Cursor;
 pub use document::Document;
 pub use document_collection::DocumentCollection;
-<<<<<<< HEAD
-=======
 pub use ion_binary_rs as ion;
->>>>>>> dfc9b14a
 pub use query_builder::QueryBuilder;
 pub use rusoto_core::Region;
 pub use transaction::Transaction;
